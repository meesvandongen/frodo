import fs from 'fs';
import { Command, Option } from 'commander';
import * as common from '../cmd_common.js';
import { getTokens } from '../../api/AuthApi.js';
import {
  putScript,
  listScripts,
  getScriptByName,
} from '../../api/ScriptApi.js';
import {
  saveToFile,
  convertBase64ScriptToArray,
  convertArrayToBase64Script,
  validateImport,
} from '../../api/utils/ExportImportUtils.js';
import storage from '../../storage/SessionStorage.js';
import {
  printMessage,
  createProgressBar,
  updateProgressBar,
  stopProgressBar,
} from '../../api/utils/Console.js';

export default function setup() {
  const script = new Command('script')
    .helpOption('-h, --help', 'Help')
    .description('Manage scripts.');

  script
    .command('list')
    .addArgument(common.hostArgumentM)
    .addArgument(common.realmArgument)
    .addArgument(common.userArgument)
    .addArgument(common.passwordArgument)
    .helpOption('-h, --help', 'Help')
    .addOption(common.deploymentOption)
    .addOption(common.insecureOption)
    .description('List all the scripts in a realm.')
    .action(async (host, realm, user, password, options) => {
      storage.session.setTenant(host);
      storage.session.setRealm(realm);
      storage.session.setUsername(user);
      storage.session.setPassword(password);
      storage.session.setDeploymentType(options.type);
      storage.session.setAllowInsecureConnection(options.insecure);
      if (await getTokens()) {
        printMessage(
          `Listing scripts in realm "${storage.session.getRealm()}"...`
        );
        const scriptList = await listScripts();
        // console.log(scriptList);
        scriptList.sort((a, b) => a.name.localeCompare(b.name));
        scriptList.forEach((item) => {
<<<<<<< HEAD
          printMessage(`- ${item.name}`);
=======
          printMessage(`- ${item.name}`, 'info');
>>>>>>> f0594694
        });
      }
    });

  script
    .command('export')
    .addArgument(common.hostArgumentM)
    .addArgument(common.realmArgument)
    .addArgument(common.userArgument)
    .addArgument(common.passwordArgument)
    .helpOption('-h, --help', 'Help')
    .addOption(common.deploymentOption)
    .addOption(common.insecureOption)
    .addOption(
      new Option(
        '-s, --script <script>',
        'Name of a script. If specified, -a and -A are ignored.'
      )
    )
    .addOption(
      new Option(
        '-f, --file <file>',
        'Name of the file to write the exported script(s) to. Ignored with -A.'
      )
    )
    .addOption(
      new Option(
        '-a, --all',
        'Export all the scripts in a realm. Ignored with -t.'
      )
    )
    .addOption(
      new Option(
        '-A, --allSeparate',
        'Export all the scripts in a realm as separate files <script>.json. Ignored with -s or -a.'
      )
    )
    .description('Export scripts.')
    // eslint-disable-next-line consistent-return
    .action(async (host, realm, user, password, options, command) => {
      storage.session.setTenant(host);
      storage.session.setRealm(realm);
      storage.session.setUsername(user);
      storage.session.setPassword(password);
      storage.session.setDeploymentType(options.type);
      storage.session.setAllowInsecureConnection(options.insecure);
      let scriptData = null;
      if (await getTokens()) {
        // export
        if (command.opts().script) {
          printMessage('Exporting script...');
          let fileName = `${command.opts().script}.json`;
          if (command.opts().file) {
            fileName = command.opts().file;
          }
          scriptData = await getScriptByName(command.opts().script);
          if (scriptData.length > 1) {
            return printMessage(
              `Multiple scripts with name ${command.opts().script} found...`,
              'error'
            );
          }
          scriptData.forEach((element) => {
            const scriptTextArray = convertBase64ScriptToArray(element.script);
            // eslint-disable-next-line no-param-reassign
            element.script = scriptTextArray;
          });
          saveToFile('script', scriptData, '_id', fileName);
        }
        // exportAll -a
        else if (command.opts().all) {
          printMessage('Exporting all scripts to a single file...');
          let fileName = 'allScripts.json';
          const scriptList = await listScripts();
          const allScriptsData = [];
          createProgressBar(scriptList.length, 'Reading script');
          for (const item of scriptList) {
<<<<<<< HEAD
=======
            updateProgressBar(`Reading script ${item.name}`);
>>>>>>> f0594694
            // eslint-disable-next-line no-await-in-loop
            scriptData = await getScriptByName(item.name);
            scriptData.forEach((element) => {
              const scriptTextArray = convertBase64ScriptToArray(
                element.script
              );
              // eslint-disable-next-line no-param-reassign
              element.script = scriptTextArray;
              allScriptsData.push(element);
            });
          }
          if (command.opts().file) {
            fileName = command.opts().file;
          }
          stopProgressBar();
          saveToFile('script', allScriptsData, '_id', fileName);
        }
        // exportAllSeparate -A
        else if (command.opts().allSeparate) {
          printMessage('Exporting all scripts to separate files...');
          const scriptList = await listScripts();
          createProgressBar(scriptList.length, 'Reading script');
          for (const item of scriptList) {
<<<<<<< HEAD
=======
            updateProgressBar(`Reading script ${item.name}`);
>>>>>>> f0594694
            // eslint-disable-next-line no-await-in-loop
            scriptData = await getScriptByName(item.name);
            scriptData.forEach((element) => {
              const scriptTextArray = convertBase64ScriptToArray(
                element.script
              );
              // eslint-disable-next-line no-param-reassign
              element.script = scriptTextArray;
            });
            const fileName = `./${item.name}.json`;
            saveToFile('script', scriptData, '_id', fileName);
          }
          stopProgressBar();
        }
        // unrecognized combination of options or no options
        else {
          printMessage(
            'Unrecognized combination of options or no options...',
            'error'
          );
          command.help();
        }
      }
    });

  script
    .command('import')
    .addArgument(common.hostArgumentM)
    .addArgument(common.realmArgument)
    .addArgument(common.userArgument)
    .addArgument(common.passwordArgument)
    .helpOption('-h, --help', 'Help')
    .addOption(common.deploymentOption)
    .addOption(common.insecureOption)
    .addOption(common.fileOptionM)
    .description('Import script.')
    .action(async (host, realm, user, password, options, command) => {
      storage.session.setTenant(host);
      storage.session.setRealm(realm);
      storage.session.setUsername(user);
      storage.session.setPassword(password);
      storage.session.setDeploymentType(options.type);
      storage.session.setAllowInsecureConnection(options.insecure);
      let encodedScript = null;
      if (await getTokens()) {
        printMessage(
          `Importing script(s) into realm "${storage.session.getRealm()}"...`
        );
        fs.readFile(command.opts().file, 'utf8', (err, data) => {
          if (err) throw err;
          const scriptData = JSON.parse(data);
          if (validateImport(scriptData.meta)) {
            createProgressBar(Object.keys(scriptData.script).length, '');
            for (const id in scriptData.script) {
              if ({}.hasOwnProperty.call(scriptData.script, id)) {
                // console.log(id);
                encodedScript = convertArrayToBase64Script(
                  scriptData.script[id].script
                );
                scriptData.script[id].script = encodedScript;
                updateProgressBar(`Importing ${scriptData.script[id].name}`);
                // console.log(scriptData.script[id]);
                putScript(id, scriptData.script[id]).then((result) => {
                  if (result == null)
                    printMessage(
                      `Error importing ${scriptData.script[id].name}`,
                      'error'
                    );
                });
              }
            }
            stopProgressBar();
            printMessage('Done');
          } else {
            printMessage('Import validation failed...', 'error');
          }
        });
      }
    });

  script.showHelpAfterError();
  return script;
}<|MERGE_RESOLUTION|>--- conflicted
+++ resolved
@@ -51,11 +51,7 @@
         // console.log(scriptList);
         scriptList.sort((a, b) => a.name.localeCompare(b.name));
         scriptList.forEach((item) => {
-<<<<<<< HEAD
-          printMessage(`- ${item.name}`);
-=======
           printMessage(`- ${item.name}`, 'info');
->>>>>>> f0594694
         });
       }
     });
@@ -133,10 +129,7 @@
           const allScriptsData = [];
           createProgressBar(scriptList.length, 'Reading script');
           for (const item of scriptList) {
-<<<<<<< HEAD
-=======
             updateProgressBar(`Reading script ${item.name}`);
->>>>>>> f0594694
             // eslint-disable-next-line no-await-in-loop
             scriptData = await getScriptByName(item.name);
             scriptData.forEach((element) => {
@@ -160,10 +153,7 @@
           const scriptList = await listScripts();
           createProgressBar(scriptList.length, 'Reading script');
           for (const item of scriptList) {
-<<<<<<< HEAD
-=======
             updateProgressBar(`Reading script ${item.name}`);
->>>>>>> f0594694
             // eslint-disable-next-line no-await-in-loop
             scriptData = await getScriptByName(item.name);
             scriptData.forEach((element) => {
